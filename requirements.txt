pygatt
gatt
roslibpy
pexpect
<<<<<<< HEAD
bluepy
=======
dbus-python
>>>>>>> fca71fa7
<|MERGE_RESOLUTION|>--- conflicted
+++ resolved
@@ -2,8 +2,4 @@
 gatt
 roslibpy
 pexpect
-<<<<<<< HEAD
-bluepy
-=======
-dbus-python
->>>>>>> fca71fa7
+dbus-python