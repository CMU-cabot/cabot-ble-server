--- conflicted
+++ resolved
@@ -306,7 +306,6 @@
         if event.subtype == "sound":
             self.send_text(self.sound_uuid, event.param)
 
-<<<<<<< HEAD
 class SignRecoChar(BLENotifyChar):
     def __init__(self, owner, uuid):
         super().__init__(owner, uuid)
@@ -316,8 +315,6 @@
             return None
         self.send_text(self.uuid, text)
 
-=======
->>>>>>> bb2f928f
 class CaBotBLE:
 
     def __init__(self, address, ble_manager, cabot_manager):
@@ -487,11 +484,8 @@
         self.bles = {}
         self.speak_service = roslibpy.Service(client, '/speak', 'cabot_msgs/Speak')
         self.speak_service.advertise(self.handleSpeak)
-<<<<<<< HEAD
         self.sign_reco_service = roslibpy.Service(client, '/sign_reco', 'std_srvs/Trigger')
         self.sign_reco_service.advertise(self.handleSignReco)
-=======
->>>>>>> bb2f928f
 
     def handleSpeak(self, req, res):
         logger.info("/speak request (%s)", str(req))
@@ -501,7 +495,6 @@
         res['result'] = True
         return True
 
-<<<<<<< HEAD
     def handleSignReco(self, req, res):
         logger.info("/sign_reco request")
         for ble in self.bles.values():
@@ -510,12 +503,11 @@
         res['success'] = True
         res['message'] = ""
         return True
-=======
+
     def handleEventCallback(self, msg):
         for ble in self.bles.values():
             if ble.event_char:
                 ble.event_char.handleEventCallback(msg)
->>>>>>> bb2f928f
 
     def on_terminate(self, bledev):
         logger.info("terminate %s", bledev.address)
