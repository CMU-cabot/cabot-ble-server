--- conflicted
+++ resolved
@@ -452,11 +452,7 @@
         battery_thread_node = threading.Thread(target=battery_driver_node.start)
         battery_thread_node.start()
 
-<<<<<<< HEAD
-    try:
-=======
     if not no_ble:
->>>>>>> 46c9f69f
         result = subprocess.call(["grep", "-E", "^ControllerMode *= *le$", "/etc/bluetooth/main.conf"])
         if result != 0:
             common.logger.error("Please check your /etc/bluetooth/main.conf")
@@ -464,11 +460,6 @@
             common.logger.error("Your ControllerMode is '{}'".format(line.decode('utf-8').replace('\n', '')))
             common.logger.error("Please use ./setup_bluetooth_conf.sh to configure LE mode")
             sys.exit(result)
-<<<<<<< HEAD
-    except:
-        pass
-=======
->>>>>>> 46c9f69f
 
     global tcp_server
     global ble_manager
